from instances.tests import InstanceTestCase

from speeches.models import Speaker, Speech, Section
from popit.models import Person, ApiInstance

import sys

class SpeakerTests(InstanceTestCase):
    """Tests for the speaker functionality"""

    def test_speaker_page_lists_speeches(self):
        # Add a speaker

        api_url = 'http://popit.mysociety.org/api/v1/'
        ai = ApiInstance.objects.create(url=api_url)

        popit_person = Person.objects.create(name='Steve', summary='A froody dude', image='http://example.com/image.jpg', api_instance=ai)
        speaker = Speaker.objects.create(name='Steve', instance=self.instance, person=popit_person)
        
        # Call the speaker's page
        resp = self.client.get('/speaker/%d' % speaker.id)

        self.assertSequenceEqual("Steve", resp.context['speaker'].person.name)
        self.assertSequenceEqual("A froody dude", resp.context['speaker'].person.summary)
        self.assertSequenceEqual("http://example.com/image.jpg", resp.context['speaker'].person.image)

        # Assert no speeches
        self.assertSequenceEqual([], resp.context['speech_list'])

        # Add a speech
        speech = Speech.objects.create(text="A test speech", speaker=speaker, instance=self.instance)

        # Call the speaker's page again
        resp = self.client.get('/speaker/%d' % speaker.id)

        self.assertSequenceEqual([speech], resp.context['speech_list'])

    def test_speaker_page_has_button_to_add_speech(self):
        # Add a speaker
        speaker = Speaker.objects.create(name='Steve', instance=self.instance)
        
        # Call the speaker's page
        resp = self.client.get('/speaker/%d' % speaker.id)

<<<<<<< HEAD
        self.assertContains(resp, '<a href="/speech/add?speaker=%d">Add a new speech</a>' % speaker.id, html=True)
=======
        self.assertContains(resp, '<a href="/speech/add?speaker=1">Add a new speech</a>', html=True)

    def test_speaker_popit_headshots_in_speeches_section(self):
        # Test that headshots vs default image work OK

        api_url = 'http://popit.mysociety.org/api/v1/'
        ai = ApiInstance.objects.create(url=api_url)

        person1 = Person.objects.create(name='Marilyn', summary='movie star', image='http://example.com/image.jpg', api_instance=ai)
        speaker1 = Speaker.objects.create(name='Marilyn', person=person1, instance=self.instance)
        speaker2 = Speaker.objects.create(name='Salinger', instance=self.instance)

        section = Section.objects.create(title='Test Section', instance=self.instance)

        speech1 = Speech.objects.create( text="A girl doesn't need anyone that doesn't need her.", speaker=speaker1, section=section, instance=self.instance, public=True )

        speech2 = Speech.objects.create( text="I'm sick of not having the courage to be an absolute nobody.", speaker=speaker2, section=section, instance=self.instance, public=True )

        resp = self.client.get('/sections/' + str(section.id))

        self.assertRegexpMatches(resp.content, r'<a href="\/speaker\/1">\s*<img src="\s*http:\/\/example.com\/image.jpg\s*"')

        self.assertRegexpMatches(resp.content, r'<a href="\/speaker\/2">\s*<img src="\s*/static/i/a.\w+.png\s*"')
>>>>>>> a3ec6bf0
<|MERGE_RESOLUTION|>--- conflicted
+++ resolved
@@ -42,10 +42,7 @@
         # Call the speaker's page
         resp = self.client.get('/speaker/%d' % speaker.id)
 
-<<<<<<< HEAD
         self.assertContains(resp, '<a href="/speech/add?speaker=%d">Add a new speech</a>' % speaker.id, html=True)
-=======
-        self.assertContains(resp, '<a href="/speech/add?speaker=1">Add a new speech</a>', html=True)
 
     def test_speaker_popit_headshots_in_speeches_section(self):
         # Test that headshots vs default image work OK
@@ -67,5 +64,4 @@
 
         self.assertRegexpMatches(resp.content, r'<a href="\/speaker\/1">\s*<img src="\s*http:\/\/example.com\/image.jpg\s*"')
 
-        self.assertRegexpMatches(resp.content, r'<a href="\/speaker\/2">\s*<img src="\s*/static/i/a.\w+.png\s*"')
->>>>>>> a3ec6bf0
+        self.assertRegexpMatches(resp.content, r'<a href="\/speaker\/2">\s*<img src="\s*/static/i/a.\w+.png\s*"')