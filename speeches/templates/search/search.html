--- conflicted
+++ resolved
@@ -3,32 +3,6 @@
 {% load bleach_tags %}
 
 {% block content %}
-<<<<<<< HEAD
-    <h2>Search</h2>
-
-    <form method="get" action=".">
-        <table>
-            {{ form.as_table }}
-            <tr>
-                <td>&nbsp;</td>
-                <td>
-                    <input type="submit" value="Search">
-                </td>
-            </tr>
-        </table>
-
-            {% if speaker_results %}
-                <h3>Speakers matching &ldquo;{{ query }}&rdquo;</h3>
-
-                <ul>
-                    {% for result in speaker_results %}
-                    <li class="search"><a href="{% url "speeches:speaker-view" result.object.id32 result.object.slug %}">
-                        {{ result.highlighted.0|bleach }}
-                    </a></li>
-                    {% endfor %}
-                </ul>
-            {% endif %}
-=======
     <h1 {% if query %}class="search-title-with-result"{% endif %}>Search {% if query %}/ <strong>{{ query }}</strong>{% endif %}</h1>
     <form class="site-search site-search--on-results-page" action="/search/" method="get" >
       <div class="search-wrapper">
@@ -45,12 +19,11 @@
 
               <ul class="unstyled-list search-results-speakers">
                   {% for result in speaker_results %}
-                  <li class="search"><a href="{% url "speeches:speaker-view" result.object.id %}">
+                  <li class="search"><a href="{% url "speeches:speaker-view" result.object.id32 result.object.slug %}">
                       {{ result.highlighted.0|bleach }}
                   </a></li>
                   {% endfor %}
               </ul>
->>>>>>> f20448b9
 
           {% endif %}
         </div>
