from setuptools import setup, find_packages
import os
import sys

file_dir = os.path.abspath(os.path.dirname(__file__))

def read_file(filename):
    filepath = os.path.join(file_dir, filename)
    return open(filepath).read()

# Fix for Select2 py3 branching
if sys.version_info >= (3,):
    select2 = 'Django-Select2-Py3 >= 4.2.1, < 4.3'
    dateutil = 'python-dateutil >= 2'
else:
    select2 = 'Django-Select2 >= 4.2.2, < 4.3'
    dateutil = 'python-dateutil < 2'

setup(
    name="django-sayit",
    version='1.1.1',
    description='A data store for speeches and transcripts to make them searchable and pretty.',
    long_description=read_file('README.rst'),
    author='mySociety',
    author_email='sayit@mysociety.org',
    url='https://github.com/mysociety/sayit',
    packages=find_packages(exclude=('example_project', 'example_project.*')),
    include_package_data=True,
    install_requires=[
        'psycopg2 >= 2.5.1, < 2.6',
        'pytz >= 2013d',
        'six >= 1.4.1',
        'Django >= 1.4, < 1.8',
        select2,
        'django-qmethod == 0.0.3',
        'audioread >= 1.0.1',
        'pyelasticsearch >= 0.6, < 0.7',
        'django-haystack >= 2.1, < 2.2',
        'django-bleach >= 0.2.1',
        'mysociety-django-popolo >= 0.0.2',
        'mysociety-django-sluggable >= 0.2.6',
        'django-subdomain-instances >= 0.4',
<<<<<<< HEAD
        'easy-thumbnails >= 2.1',
=======
        'unicode-slugify == 0.1.1',
>>>>>>> c10d11fb
    ],
    extras_require={
        'test': [
            'selenium',
            'mock',
            'django-nose == 1.2',
            'Mutagen',
            'lxml',
            dateutil,
        ],
        'develop': [
            'django-debug-toolbar',
            'South',
            'popit-django == 0.0.3',
        ],
        'scraping': [
            'beautifulsoup4',
            'requests_cache',
        ],
    },
    classifiers=[
        'Development Status :: 5 - Production/Stable',
        'Environment :: Web Environment',
        'Framework :: Django',
        'License :: OSI Approved :: GNU Affero General Public License v3',
        'Intended Audience :: Developers',
        'Programming Language :: Python',
        'Topic :: Database :: Front-Ends',
        'Topic :: Internet :: WWW/HTTP',
    ],
)<|MERGE_RESOLUTION|>--- conflicted
+++ resolved
@@ -40,11 +40,8 @@
         'mysociety-django-popolo >= 0.0.2',
         'mysociety-django-sluggable >= 0.2.6',
         'django-subdomain-instances >= 0.4',
-<<<<<<< HEAD
         'easy-thumbnails >= 2.1',
-=======
         'unicode-slugify == 0.1.1',
->>>>>>> c10d11fb
     ],
     extras_require={
         'test': [
