--- conflicted
+++ resolved
@@ -145,22 +145,15 @@
 
 class SpeechForm(forms.ModelForm, CleanAudioMixin):
     audio_filename = forms.CharField(widget=forms.HiddenInput, required=False)
-<<<<<<< HEAD
-    speaker = forms.ModelChoiceField(queryset=Speaker.objects.all(),
-            empty_label = '',
-            widget = Select2Widget(select2_options={ 'placeholder': ' ', 'width': 'resolve' }),
-            required=False)
-=======
     speaker = SpeakerField(
         empty_label='',
         widget=SpeakerWidget(
             select2_options={
-                'placeholder': _('Choose a speaker'),
+                'placeholder': ' ',
                 'width': 'resolve',
                 }
             ),
         required=False)
->>>>>>> 90cf4192
     section = forms.ModelChoiceField(queryset=Section.objects.all(),
             empty_label = '',
             widget = Select2Widget(select2_options={ 'placeholder': ' ', 'width': 'resolve' }),
