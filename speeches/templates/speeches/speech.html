{% load url from future %}
{% load i18n %}
{% load staticfiles %}
{% load bleach_tags %}

{% if not noli %}
<li id="s{{ speech.id }}" class="speech {% if result.object %}speech--search-result{% endif %} {% if speech.speaker and not nospeaker %}speech--with-portrait{% endif %} {% if not speech.speaker  %}speech--narrative{% endif %} speech--border"
{% if speech.speaker.colour %} style="border-left-color: #{{ speech.speaker.colour }};"{% endif %}>
{% endif %}

  {% if not speech.is_public %}
    <span class="label label-info">{% trans "Invisible" %}</span>
  {% endif %}

  {% if not nospeaker %}
<<<<<<< HEAD
    <span class="speech-speaker">
      {% if speech.speaker %}
        <a href="{% url 'speeches:speaker-view' speech.speaker.id32 speech.speaker.slug %}">
            <img src="{% if speech.speaker.person.image %}
                {{ speech.speaker.person.image }} {% else %} {% static "speeches/i/a.png" %} {% endif %}"
                style="border-color: #{{ speech.speaker.colour }}; background-color: #{{ speech.speaker.colour }};" alt="" width=48 height=48 class="speaker-img">
            <strong>{% firstof speech.speaker_display speech.speaker %}</strong></a>
      {% else %}
        <strong>{% trans "Unknown Speaker" %}</strong>
      {% endif %}
    </span>
=======
    {% if speech.speaker %}
    <div class="speaker-portrait-wrapper">
    <img src="{% if speech.speaker.person.image %}
        {{ speech.speaker.person.image }} {% else %} {% static "speeches/i/a.png" %} {% endif %}"
        style="border-color: #{{ speech.speaker.colour }}; background-color: #{{ speech.speaker.colour }};" alt=""  class="speaker-portrait speaker-portrait--left round-image speaker-portrait--medium">
    </div>
    {% endif %}
>>>>>>> f20448b9
  {% endif %}

  <div class="speech-wrapper">
    <div class="speech__breadcrumb">
      {% if not nosection and speech.section_id %}
      <ul class="breadcrumbs">
        {% for n in speech.section.get_ancestors %}
            <li><a href="{{ n.get_absolute_url }}">{{ n.title }}</a></li>
        {% endfor %}
        {% if not result.object %}
        <li class="no-content-after">
          <span  class="breadcrumbs__date">
            {{ speech.start_time|default:"" }}{% if speech.start_time and speech.start_date and speech.start_date != speech.end_date %},{% endif %}
            {% if speech.start_date and speech.start_date != speech.end_date %}
              {{ speech.start_date }}
            {% endif %}
            {% if speech.end_time or speech.end_date %}
              {% if speech.start_time or speech.start_date and speech.start_date != speech.end_date %} &ndash; {% endif %}
              {{ speech.end_time|default:"" }}{% if speech.end_time and speech.end_date %},{% endif %}
              {{ speech.end_date }}
            {% endif %}
          </span>
        </li>
        {% endif %}
      </ul>
      {% endif %}
    </div>
    <div class="speech__meta-data">
      {% if speech.speaker and not nospeaker %}
        <span class="speech__meta-data__speaker-name">
          <a href="{% url 'speeches:speaker-view' speech.speaker.id %}">
              {% firstof speech.speaker_display speech.speaker %}
          </a>
        </span>
      {% endif %}


  {% if not nospeaker %}
    {% if speech.start_time or speech.start_date or speech.end_time or speech.end_date %}
      <span class="speech__meta-data__date">
        {{ speech.start_time|default:"" }}{% if speech.start_time and speech.start_date and speech.start_date != speech.end_date %},{% endif %}
        {% if speech.start_date and speech.start_date != speech.end_date %}
          {{ speech.start_date }}
        {% endif %}
        {% if speech.end_time or speech.end_date %}
        {% if speech.start_time or speech.start_date and speech.start_date != speech.end_date %} &ndash; {% endif %}
          {{ speech.end_time|default:"" }}{% if speech.end_time and speech.end_date %},{% endif %}
          {{ speech.end_date }}
        {% endif %}
      </span>
    {% endif %}
  {% endif %}

  {% for tag in speech.tags.all %}
    <span class="label">{{ tag }}</span>
  {% endfor %}
</div>


  {% if speech.audio %}
  <div class="speech__audio">
    <i class="icon-volume-up off-screen">{% trans "This speech has audio" %}</i>
    <audio class="audio-small" id="audio{{ speech.id }}" src="{{ MEDIA_URL }}{{ speech.audio }}" controls></audio>
    <script>
        $('#audio{{ speech.id }}').mediaelementplayer( { audioWidth: 100, audioHeight: 24, features: [ 'playpause', 'current', 'duration' ] } );
    </script>
  </div>
  {% endif %}
<div class="speech__content">
  {% if speech.audio and not speech.text %}
    <p>{% trans "[ recorded audio ]" %}</p>
  {% elif highlight %}
    <p class="search">
      <a title="{% trans "Link in context" %}" href="{% url 'speeches:section-view' speech.section.get_path %}#s{{ speech.id }}">
        {{ highlight|bleach }}
      </a>
    </p>
  {% elif truncate %}
    {{ speech.text|bleach|truncatewords_html:"50" }}
  {% else %}
    {{ speech.text|bleach|linebreaks }}
  {% endif %}
</div>

{% if not result.object %}
  <div class="speech__links">
    {% if speech.section_id %}
      <a title="{% trans "Link in context" %}" href="{% if section %}{% url 'speeches:section-view' section.get_path %}{% else %}{% url 'speeches:section-view' speech.section.get_path %}{% endif %}#s{{ speech.id }}"><i class="speech-icon icon-link-in-context"></i>{% trans "Link in context" %}</a>
    {% endif %}
      <a title="{% trans "Link" %}" href="{% url "speeches:speech-view" speech.id %}"><i class="speech-icon icon-link"></i>{% trans "Link" %}</a>
  </div>
{% endif %}

</div>
{% if not noli %}
</li>
{% endif %}<|MERGE_RESOLUTION|>--- conflicted
+++ resolved
@@ -13,19 +13,6 @@
   {% endif %}
 
   {% if not nospeaker %}
-<<<<<<< HEAD
-    <span class="speech-speaker">
-      {% if speech.speaker %}
-        <a href="{% url 'speeches:speaker-view' speech.speaker.id32 speech.speaker.slug %}">
-            <img src="{% if speech.speaker.person.image %}
-                {{ speech.speaker.person.image }} {% else %} {% static "speeches/i/a.png" %} {% endif %}"
-                style="border-color: #{{ speech.speaker.colour }}; background-color: #{{ speech.speaker.colour }};" alt="" width=48 height=48 class="speaker-img">
-            <strong>{% firstof speech.speaker_display speech.speaker %}</strong></a>
-      {% else %}
-        <strong>{% trans "Unknown Speaker" %}</strong>
-      {% endif %}
-    </span>
-=======
     {% if speech.speaker %}
     <div class="speaker-portrait-wrapper">
     <img src="{% if speech.speaker.person.image %}
@@ -33,7 +20,6 @@
         style="border-color: #{{ speech.speaker.colour }}; background-color: #{{ speech.speaker.colour }};" alt=""  class="speaker-portrait speaker-portrait--left round-image speaker-portrait--medium">
     </div>
     {% endif %}
->>>>>>> f20448b9
   {% endif %}
 
   <div class="speech-wrapper">
@@ -64,7 +50,7 @@
     <div class="speech__meta-data">
       {% if speech.speaker and not nospeaker %}
         <span class="speech__meta-data__speaker-name">
-          <a href="{% url 'speeches:speaker-view' speech.speaker.id %}">
+          <a href="{% url 'speeches:speaker-view' speech.speaker.id32 speech.speaker.slug %}">
               {% firstof speech.speaker_display speech.speaker %}
           </a>
         </span>
